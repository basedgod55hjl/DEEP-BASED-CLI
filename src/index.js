#!/usr/bin/env node

/**
 * DeepSeek-Reasoner Brain System
 * Main entry point for the AI agent system
 * Made by @Lucariolucario55 on Telegram
 */

import express from 'express';
import { createServer } from 'http';
import { Server } from 'socket.io';
import cors from 'cors';
import helmet from 'helmet';
import compression from 'compression';
import morgan from 'morgan';
import dotenv from 'dotenv';
import chalk from 'chalk';
import ora from 'ora';
<<<<<<< HEAD
import { spawn, execSync } from 'child_process';
=======
import { exec, execFile } from 'child_process';
>>>>>>> 86183c81
import fs from 'fs';
import path from 'path';

// Import core systems
import { DeepSeekReasonerBrain } from './core/DeepSeekReasonerBrain.js';
import { PersonaSystem } from './core/PersonaSystem.js';
import { MemoryStore } from './core/MemoryStore.js';
import { ToolManager } from './core/ToolManager.js';
import { StreamingManager } from './core/StreamingManager.js';
import { ConversationManager } from './core/ConversationManager.js';
import { ThoughtStorage } from './core/ThoughtStorage.js';
import { WebScraperTool } from './tools/WebScraperTool.js';
import { QwenEmbeddingTool } from './tools/QwenEmbeddingTool.js';
import { Logger } from './utils/Logger.js';

// Load environment variables
dotenv.config();

class DeepSeekReasonerServer {
    constructor() {
        this.app = express();
        this.server = createServer(this.app);
        this.io = new Server(this.server, {
            cors: {
                origin: "*",
                methods: ["GET", "POST"]
            }
        });
        
        this.port = process.env.PORT || 3000;
        this.brain = null;
        this.persona = null;
        this.memory = null;
        this.tools = null;
        this.streaming = null;
        this.conversation = null;
        this.thoughts = null;
        this.logger = new Logger();
        this.currentProcess = null;
        
        this.setupMiddleware();
        this.setupRoutes();
        this.setupWebSocket();
        this.initializeSystems();
    }
    
    setupMiddleware() {
        // Security middleware
        this.app.use(helmet());
        this.app.use(cors());
        this.app.use(compression());
        this.app.use(morgan('combined'));
        
        // Body parsing
        this.app.use(express.json({ limit: '50mb' }));
        this.app.use(express.urlencoded({ extended: true, limit: '50mb' }));
        
        // Static files
        this.app.use(express.static('public'));
    }
    
    setupRoutes() {
        // Health check
        this.app.get('/health', (req, res) => {
            res.json({
                status: 'healthy',
                timestamp: new Date().toISOString(),
                brain: this.brain ? 'active' : 'inactive',
                persona: this.persona ? 'loaded' : 'not loaded'
            });
        });
        
        // Brain status
        this.app.get('/brain/status', (req, res) => {
            if (!this.brain) {
                return res.status(503).json({ error: 'Brain not initialized' });
            }
            res.json(this.brain.getStatus());
        });
        
        // Chat endpoint
        this.app.post('/chat', async (req, res) => {
            try {
                const { message, persona = 'DEANNA', stream = false } = req.body;
                
                if (!message) {
                    return res.status(400).json({ error: 'Message is required' });
                }
                
                if (stream) {
                    // Set up streaming response
                    res.writeHead(200, {
                        'Content-Type': 'text/plain',
                        'Transfer-Encoding': 'chunked'
                    });
                    
                    const streamResponse = await this.brain.chatWithStreaming(message, persona);
                    streamResponse.on('data', (chunk) => {
                        res.write(chunk);
                    });
                    
                    streamResponse.on('end', () => {
                        res.end();
                    });
                } else {
                    // Regular response
                    const response = await this.brain.chat(message, persona);
                    res.json(response);
                }
            } catch (error) {
                this.logger.error('Chat error:', error);
                res.status(500).json({ error: error.message });
            }
        });
        
        // Tool calling endpoint
        this.app.post('/tools/call', async (req, res) => {
            try {
                const { tool, params } = req.body;
                const result = await this.tools.callTool(tool, params);
                res.json(result);
            } catch (error) {
                this.logger.error('Tool calling error:', error);
                res.status(500).json({ error: error.message });
            }
        });
        
        // Memory operations
        this.app.post('/memory/store', async (req, res) => {
            try {
                const { content, category, tags, importance } = req.body;
                const result = await this.memory.store(content, category, tags, importance);
                res.json(result);
            } catch (error) {
                this.logger.error('Memory store error:', error);
                res.status(500).json({ error: error.message });
            }
        });
        
        this.app.get('/memory/search', async (req, res) => {
            try {
                const { query, category, tags, limit } = req.query;
                const result = await this.memory.search(query, category, tags, limit);
                res.json(result);
            } catch (error) {
                this.logger.error('Memory search error:', error);
                res.status(500).json({ error: error.message });
            }
        });
        
        // Web scraping endpoint
        this.app.post('/scrape', async (req, res) => {
            try {
                const { url, selectors, config } = req.body;
                const result = await this.tools.getTool('web_scraper').scrape(url, selectors, config);
                res.json(result);
            } catch (error) {
                this.logger.error('Scraping error:', error);
                res.status(500).json({ error: error.message });
            }
        });
        
        // Embedding endpoint
        this.app.post('/embed', async (req, res) => {
            try {
                const { text, model = 'qwen' } = req.body;
                const result = await this.tools.getTool('qwen_embedding').embed(text, model);
                res.json(result);
            } catch (error) {
                this.logger.error('Embedding error:', error);
                res.status(500).json({ error: error.message });
            }
        });
        
        // Reasoning endpoint
        this.app.post('/reason', async (req, res) => {
            try {
                const { question, context, persona = 'DEANNA' } = req.body;
                const result = await this.brain.reason(question, context, persona);
                res.json(result);
            } catch (error) {
                this.logger.error('Reasoning error:', error);
                res.status(500).json({ error: error.message });
            }
        });
        
        // FIM completion endpoint
        this.app.post('/fim', async (req, res) => {
            try {
                const { prefix, suffix, model = 'deepseek-chat' } = req.body;
                const result = await this.brain.fimCompletion(prefix, suffix, model);
                res.json(result);
            } catch (error) {
                this.logger.error('FIM completion error:', error);
                res.status(500).json({ error: error.message });
            }
        });
        
        // Prefix completion endpoint
        this.app.post('/prefix', async (req, res) => {
            try {
                const { text, model = 'deepseek-chat' } = req.body;
                const result = await this.brain.prefixCompletion(text, model);
                res.json(result);
            } catch (error) {
                this.logger.error('Prefix completion error:', error);
                res.status(500).json({ error: error.message });
            }
        });

        // CLI command execution endpoint
        this.app.post('/cli/run', (req, res) => {
            const { command } = req.body;
            if (!command) {
                return res.status(400).json({ error: 'Command is required' });
            }

<<<<<<< HEAD
            const toolsDir = path.join(process.cwd(), 'tools');
            const runner = path.join(toolsDir, 'cli_runner');
            const source = `${runner}.cpp`;

            if (!fs.existsSync(runner) && fs.existsSync(source)) {
                try {
                    execSync(`g++ ${source} -O2 -o ${runner}`);
                } catch (err) {
                    this.logger.error('CLI runner compile error:', err);
                }
            }

            const useRunner = fs.existsSync(runner);
            const cmd = useRunner ? runner : command;
            const args = useRunner ? [command] : [];
            const child = spawn(cmd, args, { shell: !useRunner });
            this.currentProcess = child;

            let stdout = '';
            let stderr = '';
            child.stdout.on('data', (d) => { stdout += d.toString(); });
            child.stderr.on('data', (d) => { stderr += d.toString(); });

            child.on('close', (code) => {
                this.currentProcess = null;
                if (code !== 0 && stderr) {
                    return res.status(500).json({ error: stderr || `Exit code ${code}` });
                }
                res.json({ output: stdout });
            });

            child.on('error', (err) => {
                this.currentProcess = null;
                res.status(500).json({ error: err.message });
            });
        });

        this.app.post('/cli/stop', (req, res) => {
            if (this.currentProcess) {
                this.currentProcess.kill();
                this.currentProcess = null;
                return res.json({ stopped: true });
            }
            res.status(400).json({ error: 'No process running' });
=======
            const runner = path.join(process.cwd(), 'tools', 'cli_runner');
            const execCallback = (error, stdout, stderr) => {
                if (error) {
                    return res.status(500).json({ error: stderr || error.message });
                }
                res.json({ output: stdout });
            };

            if (fs.existsSync(runner)) {
                execFile(runner, [command], execCallback);
            } else {
                exec(command, execCallback);
            }
>>>>>>> 86183c81
        });
    }
    
    setupWebSocket() {
        this.io.on('connection', (socket) => {
            this.logger.info(`Client connected: ${socket.id}`);
            
            // Handle chat messages
            socket.on('chat', async (data) => {
                try {
                    const { message, persona = 'DEANNA' } = data;
                    const response = await this.brain.chat(message, persona);
                    socket.emit('chat_response', response);
                } catch (error) {
                    this.logger.error('WebSocket chat error:', error);
                    socket.emit('error', { error: error.message });
                }
            });
            
            // Handle streaming chat
            socket.on('chat_stream', async (data) => {
                try {
                    const { message, persona = 'DEANNA' } = data;
                    const stream = await this.brain.chatWithStreaming(message, persona);
                    
                    stream.on('data', (chunk) => {
                        socket.emit('stream_chunk', { data: chunk.toString() });
                    });
                    
                    stream.on('end', () => {
                        socket.emit('stream_end');
                    });
                } catch (error) {
                    this.logger.error('WebSocket streaming error:', error);
                    socket.emit('error', { error: error.message });
                }
            });
            
            // Handle tool calls
            socket.on('tool_call', async (data) => {
                try {
                    const { tool, params } = data;
                    const result = await this.tools.callTool(tool, params);
                    socket.emit('tool_result', result);
                } catch (error) {
                    this.logger.error('WebSocket tool call error:', error);
                    socket.emit('error', { error: error.message });
                }
            });
            
            socket.on('disconnect', () => {
                this.logger.info(`Client disconnected: ${socket.id}`);
            });
        });
    }
    
    async initializeSystems() {
        const spinner = ora('Initializing DeepSeek-Reasoner Brain System...').start();
        
        try {
            // Initialize core systems
            this.logger.info('Initializing core systems...');
            
            // Initialize memory store
            this.memory = new MemoryStore();
            await this.memory.initialize();
            spinner.text = 'Memory store initialized';
            
            // Initialize persona system
            this.persona = new PersonaSystem();
            await this.persona.loadPersona('DEANNA');
            spinner.text = 'Persona system initialized';
            
            // Initialize tool manager
            this.tools = new ToolManager();
            await this.tools.initialize();
            spinner.text = 'Tool manager initialized';
            
            // Initialize streaming manager
            this.streaming = new StreamingManager();
            await this.streaming.initialize();
            spinner.text = 'Streaming manager initialized';
            
            // Initialize conversation manager
            this.conversation = new ConversationManager();
            await this.conversation.initialize();
            spinner.text = 'Conversation manager initialized';
            
            // Initialize thought storage
            this.thoughts = new ThoughtStorage();
            await this.thoughts.initialize();
            spinner.text = 'Thought storage initialized';
            
            // Initialize the main brain
            this.brain = new DeepSeekReasonerBrain({
                memory: this.memory,
                persona: this.persona,
                tools: this.tools,
                streaming: this.streaming,
                conversation: this.conversation,
                thoughts: this.thoughts
            });
            
            await this.brain.initialize();
            spinner.text = 'DeepSeek-Reasoner brain initialized';
            
            spinner.succeed(chalk.green('DeepSeek-Reasoner Brain System initialized successfully!'));
            
            this.logger.info('All systems initialized and ready');
            
        } catch (error) {
            spinner.fail(chalk.red('Failed to initialize systems'));
            this.logger.error('Initialization error:', error);
            process.exit(1);
        }
    }
    
    start() {
        this.server.listen(this.port, () => {
            this.logger.info(chalk.cyan(`🚀 DeepSeek-Reasoner Brain Server running on port ${this.port}`));
            this.logger.info(chalk.yellow(`📡 WebSocket server available at ws://localhost:${this.port}`));
            this.logger.info(chalk.green(`🧠 Brain system: ${this.brain ? 'ACTIVE' : 'INACTIVE'}`));
            this.logger.info(chalk.magenta(`👤 Default persona: DEANNA`));
            this.logger.info(chalk.blue(`🔧 Available tools: ${this.tools ? this.tools.getToolCount() : 0}`));
            
            console.log(chalk.bold.cyan(`
╔══════════════════════════════════════════════════════════════╗
║                    DeepSeek-Reasoner Brain                   ║
║                     Made by @Lucariolucario55                ║
╠══════════════════════════════════════════════════════════════╣
║  🌐 HTTP Server:    http://localhost:${this.port}                    ║
║  📡 WebSocket:      ws://localhost:${this.port}                      ║
║  🧠 Brain Status:   ${this.brain ? 'ACTIVE' : 'INACTIVE'}                    ║
║  👤 Default Persona: DEANNA                                  ║
║  🔧 Tools Available: ${this.tools ? this.tools.getToolCount() : 0}                        ║
╚══════════════════════════════════════════════════════════════╝
            `));
        });
    }
}

// Start the server
const server = new DeepSeekReasonerServer();
server.start();

// Graceful shutdown
process.on('SIGINT', async () => {
    console.log(chalk.yellow('\n🛑 Shutting down DeepSeek-Reasoner Brain System...'));
    
    if (server.brain) {
        await server.brain.shutdown();
    }
    
    process.exit(0);
});

process.on('SIGTERM', async () => {
    console.log(chalk.yellow('\n🛑 Shutting down DeepSeek-Reasoner Brain System...'));
    
    if (server.brain) {
        await server.brain.shutdown();
    }
    
    process.exit(0);
});

export default server; <|MERGE_RESOLUTION|>--- conflicted
+++ resolved
@@ -15,12 +15,7 @@
 import morgan from 'morgan';
 import dotenv from 'dotenv';
 import chalk from 'chalk';
-import ora from 'ora';
-<<<<<<< HEAD
-import { spawn, execSync } from 'child_process';
-=======
-import { exec, execFile } from 'child_process';
->>>>>>> 86183c81
+impo>>>>>>> DEEP-BASED-CODER
 import fs from 'fs';
 import path from 'path';
 
@@ -238,67 +233,7 @@
                 return res.status(400).json({ error: 'Command is required' });
             }
 
-<<<<<<< HEAD
-            const toolsDir = path.join(process.cwd(), 'tools');
-            const runner = path.join(toolsDir, 'cli_runner');
-            const source = `${runner}.cpp`;
-
-            if (!fs.existsSync(runner) && fs.existsSync(source)) {
-                try {
-                    execSync(`g++ ${source} -O2 -o ${runner}`);
-                } catch (err) {
-                    this.logger.error('CLI runner compile error:', err);
-                }
-            }
-
-            const useRunner = fs.existsSync(runner);
-            const cmd = useRunner ? runner : command;
-            const args = useRunner ? [command] : [];
-            const child = spawn(cmd, args, { shell: !useRunner });
-            this.currentProcess = child;
-
-            let stdout = '';
-            let stderr = '';
-            child.stdout.on('data', (d) => { stdout += d.toString(); });
-            child.stderr.on('data', (d) => { stderr += d.toString(); });
-
-            child.on('close', (code) => {
-                this.currentProcess = null;
-                if (code !== 0 && stderr) {
-                    return res.status(500).json({ error: stderr || `Exit code ${code}` });
-                }
-                res.json({ output: stdout });
-            });
-
-            child.on('error', (err) => {
-                this.currentProcess = null;
-                res.status(500).json({ error: err.message });
-            });
-        });
-
-        this.app.post('/cli/stop', (req, res) => {
-            if (this.currentProcess) {
-                this.currentProcess.kill();
-                this.currentProcess = null;
-                return res.json({ stopped: true });
-            }
-            res.status(400).json({ error: 'No process running' });
-=======
-            const runner = path.join(process.cwd(), 'tools', 'cli_runner');
-            const execCallback = (error, stdout, stderr) => {
-                if (error) {
-                    return res.status(500).json({ error: stderr || error.message });
-                }
-                res.json({ output: stdout });
-            };
-
-            if (fs.existsSync(runner)) {
-                execFile(runner, [command], execCallback);
-            } else {
-                exec(command, execCallback);
-            }
->>>>>>> 86183c81
-        });
+<<        });
     }
     
     setupWebSocket() {
